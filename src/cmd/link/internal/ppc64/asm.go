--- conflicted
+++ resolved
@@ -267,11 +267,7 @@
 	stub.AddUint32(ctxt.Arch, 0x4e800420) // bctr
 }
 
-<<<<<<< HEAD
-func adddynrel2(target *ld.Target, ldr *loader.Loader, syms *ld.ArchSyms, s loader.Sym, r *loader.Reloc2, rIdx int) bool {
-=======
 func adddynrel2(target *ld.Target, ldr *loader.Loader, syms *ld.ArchSyms, s loader.Sym, r loader.Reloc2, rIdx int) bool {
->>>>>>> 1667b357
 	if target.IsElf() {
 		return addelfdynrel2(target, ldr, syms, s, r, rIdx)
 	} else if target.IsAIX() {
@@ -280,11 +276,7 @@
 	return false
 }
 
-<<<<<<< HEAD
-func addelfdynrel2(target *ld.Target, ldr *loader.Loader, syms *ld.ArchSyms, s loader.Sym, r *loader.Reloc2, rIdx int) bool {
-=======
 func addelfdynrel2(target *ld.Target, ldr *loader.Loader, syms *ld.ArchSyms, s loader.Sym, r loader.Reloc2, rIdx int) bool {
->>>>>>> 1667b357
 	targ := r.Sym()
 	var targType sym.SymKind
 	if targ != 0 {
